--- conflicted
+++ resolved
@@ -122,17 +122,9 @@
 
     def transcribe(self, audio, init_prompt=""):
 
-<<<<<<< HEAD
-        # tiempo_inicio = datetime.datetime.now()
-        # tested: beam_size=5 is faster and better than 1 (on one 200 second document from En ESIC, min chunk 0.01)
-        segments, info = self.model.transcribe(audio, language=self.original_language, initial_prompt=init_prompt, beam_size=5, word_timestamps=True, condition_on_previous_text=True, **self.transcribe_kargs)
-        
-        # print(f'({datetime.datetime.now().strftime("%Y-%m-%d %H:%M:%S.%f")})----------r> whisper transcribe  take { (datetime.datetime.now() -tiempo_inicio)  } ms.')
-=======
         # tested: beam_size=5 is faster and better than 1 (on one 200 second document from En ESIC, min chunk 0.01)
         segments, info = self.model.transcribe(audio, language=self.original_language, initial_prompt=init_prompt, beam_size=5, word_timestamps=True, condition_on_previous_text=True, **self.transcribe_kargs)
         #print(info)  # info contains language detection result
->>>>>>> 7045d27c
 
         return list(segments)
 
