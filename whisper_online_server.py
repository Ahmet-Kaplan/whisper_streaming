--- conflicted
+++ resolved
@@ -13,14 +13,10 @@
 # server options
 parser.add_argument("--host", type=str, default='localhost')
 parser.add_argument("--port", type=int, default=43007)
-<<<<<<< HEAD
 parser.add_argument('--vac', action="store_true", default=False, help='Use VAC = voice activity controller.')
 parser.add_argument('--vac-chunk-size', type=float, default=0.04, help='VAC sample size in seconds.')
-=======
 parser.add_argument("--warmup-file", type=str, dest="warmup_file", 
         help="The path to a speech audio wav file to warm up Whisper so that the very first chunk processing is fast. It can be e.g. https://github.com/ggerganov/whisper.cpp/raw/master/samples/jfk.wav .")
-
->>>>>>> 3b082a7e
 
 # options from whisper_online
 add_shared_args(parser)
@@ -34,61 +30,6 @@
 
 size = args.model
 language = args.lan
-<<<<<<< HEAD
-
-t = time.time()
-print(f"Loading Whisper {size} model for {language}...",file=sys.stderr,end=" ",flush=True)
-
-if args.backend == "faster-whisper":
-    from faster_whisper import WhisperModel
-    asr_cls = FasterWhisperASR
-elif args.backend == "whisper_timestamped":
-    import whisper
-    from whisper_online import WhisperTimestampedASR
-    asr_cls = WhisperTimestampedASR
-else:
-    raise ValueError(f"Unknown {args.backend=}")
-
-asr = asr_cls(modelsize=size, lan=language, cache_dir=args.model_cache_dir, model_dir=args.model_dir)
-
-if args.task == "translate":
-    asr.set_translate_task()
-    tgt_language = "en"
-else:
-    tgt_language = language
-
-print(f"done. It took {round(time.time()-t,2)} seconds.",file=sys.stderr)
-
-if args.vad:
-    print("setting VAD filter",file=sys.stderr)
-    asr.use_vad()
-
-
-if args.buffer_trimming == "sentence":
-    tokenizer = create_tokenizer(tgt_language)
-else:
-    tokenizer = None
-if not args.vac:
-    from whisper_online import OnlineASRProcessor
-    online = OnlineASRProcessor(asr,tokenizer,buffer_trimming=(args.buffer_trimming, args.buffer_trimming_sec))
-else:
-    from whisper_online_vac import VACOnlineASRProcessor
-    online = VACOnlineASRProcessor(args.min_chunk_size, asr,tokenizer,buffer_trimming=(args.buffer_trimming, args.buffer_trimming_sec))
-
-
-demo_audio_path = "cs-maji-2.16k.wav"
-if os.path.exists(demo_audio_path):
-    # load the audio into the LRU cache before we start the timer
-    a = load_audio_chunk(demo_audio_path,0,1)
-
-    # TODO: it should be tested whether it's meaningful
-    # warm up the ASR, because the very first transcribe takes much more time than the other
-    asr.transcribe(a)
-else:
-    print("Whisper is not warmed up",file=sys.stderr)
-
-
-=======
 asr, online = asr_factory(args)
 min_chunk = args.min_chunk_size
 
@@ -105,7 +46,6 @@
         sys.exit(1)
 else:
     logger.warning(msg)
->>>>>>> 3b082a7e
 
 
 ######### Server objects
